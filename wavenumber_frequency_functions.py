--- conflicted
+++ resolved
@@ -406,13 +406,9 @@
 
     """
 
-<<<<<<< HEAD
     # convert from days to time steps
     segsize = spd*segsize
     noverlap = spd*noverlap
-=======
-    segsize = spd * segsize  # segment size in samples
->>>>>>> e3af5491
 
     if latitude_bounds is not None:
         assert isinstance(latitude_bounds, tuple)
